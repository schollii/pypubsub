--- conflicted
+++ resolved
@@ -5,11 +5,7 @@
 
 [tox]
 envlist = py33, py34, py35, py36, py37
-<<<<<<< HEAD
 toxworkdir=C:\temp\tox\pypubsub
-=======
-toxworkdir=/.tox/pypubsub
->>>>>>> caf7c1ed
 
 [testenv]
 usedevelop = True
